--- conflicted
+++ resolved
@@ -938,11 +938,7 @@
         self.roi_mapping = {}  # mapping from ROI ID to row index (used to look up ROIs)
         for plane_z, roi_group in grouped:
             plane_name = self.zplanes[plane_z]
-<<<<<<< HEAD
-            for col in ("green","red"):
-=======
             for col in ("green", "red"):
->>>>>>> 0d2b5176
                 full_plane_name = "{}_{}".format(plane_name, col)
                 try:
                     plane_obj = self.nwb_file.imaging_planes[full_plane_name]
